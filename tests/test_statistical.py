--- conflicted
+++ resolved
@@ -6,7 +6,7 @@
 from biosim.island import Island
 from biosim.animals import Herbivore, Carnivore
 import scipy.stats as stat
-import math
+from math import log
 import random
 import pytest
 
@@ -50,10 +50,16 @@
 
     yield island
 
-<<<<<<< HEAD
 
 # %% animals.py:
-=======
+
+def test_migration_over_time():
+    """
+    Tests that the migration works as intended over time.
+    """
+
+    # Setup:
+
     pop_sizes = [random.randint(1000, 20000) for _ in range(100)] # different population sizes]
     geo = """\
              WWWWWWW
@@ -68,24 +74,24 @@
         pop = [{"species": "Herbivore", "age": 0, "weight": 2000} for _ in range(n)]
         ini_pop=[{"loc": (4, 4), "pop": pop}]
         island = Island(geography=geo, ini_pop=ini_pop)
->>>>>>> 23215d6e
 
-def test_lognormv(trial_animals):
-    """Tests that the lognormv function works correctly."""
+        # Set the parameters so that the animals will migrate (and don't die).
+        island.species_map["Herbivore"].set_parameters({'mu': 1, 'omega': 0, 'gamma': 0, 'eta': 0, 'F': 0, 'a_half': 10000})
+        island.set_fodder_parameters(island.default_fodder_parameters())
 
-    for animal in trial_animals:
+        # Run the migration for 2 years.
+        island.yearly_cycle()
+        island.yearly_cycle()
 
-        sample_size = 1000
-        weights = [animal.lognormv() for _ in range(sample_size)]
-        log_weights = [log(weight) for weight in weights]
+        a, b, n_animals_per_species_per_cell= island.animals()
 
-        # Shapiro-Wilk test. A low p-value indicates that we are uncertain of uniformity.
-        # Retrieved from scipy.stats.shapiro.
-        _, p_val = stat.shapiro(log_weights)
+        migrated.append(n_animals_per_species_per_cell[(4, 6)]["Herbivore"]/n)
 
-        # If the p-value is below the confidence level, we reject the null hypothesis (uniformity).
-        assert p_val > 0.01, "(WILL SOMETIME FAIL) Weights are not normally distributed (p < 0.01)."
+    limit= 0.05
+    wanted = 0.25**2
+    mean = sum(migrated)/len(migrated)
 
+    assert math.isclose(wanted, mean, rel_tol=limit), "the migration is not close to normal distribution"
 
 # %% island.py:
 
@@ -137,7 +143,6 @@
         animal.w = 1
         fitness = animal.fitness
 
-<<<<<<< HEAD
     num_years = 10
     for _ in range(num_years):
         trial_island.death()
@@ -145,14 +150,5 @@
     expected = (1-0.5*(1-fitness))**num_years * 1000 + 4  # +4 to add a little bit of wiggle room.
 
     assert trial_island.animals()[1]["Herbivore"] <= expected, "The death rate is incorrect."
-=======
-        migrated.append(n_animals_per_species_per_cell[(4, 6)]["Herbivore"]/n)
-
-    limit= 0.05
-    wanted = 0.25**2
-    mean = sum(migrated)/len(migrated)
-
-    assert math.isclose(wanted, mean, rel_tol=limit), "the migration is not close to normal distribution"
->>>>>>> 23215d6e
 
 # %% simulation.py:
