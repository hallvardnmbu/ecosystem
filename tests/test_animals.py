"""
Tests for the animals module.
"""

# Each individual test should have a descriptive name
# When a test fails, the first thing you read is the name
# Should describe what was tested and failed
# Should write a docstring to further explain the test

from src.biosim.animals import Herbivore, Carnivore
import scipy.stats as stat
from math import log
from pytest_mock import mocker
from pytest import approx
import pytest

# We used the lecture notes, ChatGPT and Stackoverflow in order to gain a basic understanding of how
# to structure the tests. ChatGPT and Stackoverflow were used as a "teacher", and did not author
# any of the code we used.

# Stackoverflow was used in order to find out how to test if an error is raised properly. Source:
# https://stackoverflow.com/questions/23337471/how-to-properly-assert-that-an-exception-gets
# -raised-in-pytest


@pytest.fixture
<<<<<<< HEAD
def reset_parameters():
    """Resets the class parameters to their default values."""

    yield
    Herbivore.set_parameters()
    Carnivore.set_parameters()

@pytest.fixture(autouse=True)
def animals():
    return [Herbivore(weight=10000),
            Carnivore(weight=10000),
            Herbivore(weight=0),
            Carnivore(weight=0)]

def test_age_increase():
    """Tests that the age increases by one after aging() is called."""
    num_years = 10
    for animal in animals:
        for _ in range(num_years):
            animal.aging()
        assert animal.a == num_years, f"Age for {type(animal).__name__} did not increase by one."

def test_gain_weight():
    """Tests that the weight increases by the factor beta after gain_weight() is called."""
    num_years = 10
    for animal in animals:
        weight = animal.w
        for _ in range(num_years):
            animal.gain_weight(1000000)
            weight += animal.beta * 10
        assert animal.w == weight, f"Weight for {type(animal).__name__} did not increase by the " \
                               f"factor beta."

def test_lose_weight():
    """Tests that the weight decreases by the factor eta after lose_weight() is called."""
    num_years = 10
    for animal in animals:
        weight = animal.w
        for _ in range(num_years):
            animal.lose_weight()
            weight -= animal.eta * weight
        assert animal.w == weight, f"Weight for {type(animal).__name__} did not decrease by the " \
                               f"factor eta."

def test_lose_weight_birth():
    pass

def test_baby_weight():
    pass

def test_give_birth():
    pass

def test_fitness():
    """Tests that the fitness is calculated correctly."""
    for animal in animals:
        if animal.w > 9999:
            assert 0.998 <= animal.fitness <= 1, f"Fitness for {type(animal).__name__} " \
                                                       f"with weight: {animal.w} did not match " \
                                                       f"the formulas."
        elif animal.w == pytest.approx(0):
            assert animal.fitness == pytest.approx(0), f"Fitness for {type(animal).__name__} " \
                                                       f"with weight: {animal.w} did not match " \
                                                       f"the " \
                                                       f"formulas."
def test_set_parameters():
    """Tests that the parameters are set correctly."""
    for animal in animals:
        new_parameters = {"eta": 0.1}
        animal.set_parameters(new_parameters)
        assert animal.eta == 0.1, f"Parameter eta for {type(animal).__name__} was not set correctly."

def test_get_parameters():
    """Tests that the parameters are retrieved correctly."""
=======
def trial_animals():
    """
    Creates a list of animals to be used in the tests.
    After the test is done, the animals are reset to their default values.
    """

    # Setup:
    age = 0
    weight = 1
    animals = [Herbivore(age, weight), Carnivore(age, weight)]

    yield animals

    # Cleanup:
    for animal in animals:
        animal.a = age
        animal.w = weight
        animal.set_parameters(animal.default_parameters())


def test_animal_init():
    """Tests that the animal is initialized correctly."""

    assert Herbivore(1, 1).w_birth == float(8)
    assert Carnivore(1, 1).w_birth == float(6)


def test_default_parameters(trial_animals):
    """Tests that the default parameters are set correctly."""

    for animal in trial_animals:
        assert animal.get_parameters() == animal.default_parameters(), "Parameters are wrong."


@pytest.mark.parametrize("dict_key, dict_value",
                         [["eta", 0.1],
                          ["a_half", 40],
                          ["phi_age", 0.6],
                          ["w_half", 10]])
def test_set_parameters(trial_animals, dict_key, dict_value):
    """Tests that the parameters are set correctly."""

    for animal in trial_animals:
        new_parameters = {dict_key: dict_value}
        animal.set_parameters(new_parameters)
        assert animal.get_parameters()[dict_key] == dict_value, "Setting parameters didn't work."


@pytest.mark.parametrize("dict_key, dict_value",
                         [["eta", -0.1],
                          ["a_half", -40],
                          ["phi_age", -0.6],
                          ["w_half", -10]])
def test_set_parameters_negative(dict_key, dict_value):
    """Tests that the parameters are set correctly."""

    with pytest.raises(ValueError):
        Herbivore.set_parameters({dict_key: dict_value}), "Setting negative parameters worked."


@pytest.mark.parametrize("dict_key",
                         [0,
                          -1])
def test_set_parameters_dpm(dict_key):
    """Tests that the parameters are set correctly."""

    with pytest.raises(ValueError):
        Carnivore.set_parameters({"DeltaPhiMax": dict_key}), "Setting DeltaPhiMax to <= 0 worked."


def test_set_parameters_eta():
    """Tests that the parameters are set correctly."""

    with pytest.raises(ValueError):
        Herbivore.set_parameters({"eta": 10}), "Setting eta to >1 worked."


@pytest.mark.parametrize("dict_key, dict_value",
                         [["a", 0.1],
                          ["b", 40],
                          ["c", 52],
                          ["d", 100]])
def test_set_parameters_nonexistent_key(dict_key, dict_value):
    """Tests that the parameters are set correctly."""

    with pytest.raises(KeyError):
        Herbivore.set_parameters({dict_key: dict_value}), "Setting nonexistent parameters worked."


@pytest.mark.parametrize("dict_key, dict_value",
                         [["eta", "a"],
                          ["a_half", Herbivore],
                          ["phi_age", (1, 2, 3)],
                          ["w_half", [1, "2", 3]]])
def test_set_parameters_nonexistent_value(dict_key, dict_value):
    """Tests that the parameters are set correctly."""

    with pytest.raises(ValueError):
        Herbivore.set_parameters({dict_key: dict_value}), "Setting nonexistent parameters worked."


def test_lognormv(trial_animals):
    """Tests that the lognormv function works correctly."""

    for animal in trial_animals:

        sample_size = 1000
        weights = [animal.lognormv() for _ in range(sample_size)]
        log_weights = [log(weight) for weight in weights]

        # Shapiro-Wilk test. A low p-value indicates that we are uncertain of uniformity.
        # Retrieved from scipy.stats.shapiro.
        _, p_val = stat.shapiro(log_weights)

        # If the p-value is below the confidence level, we reject the null hypothesis (uniformity).
        assert p_val > 0.01, "Weights are not normally distributed (p < 0.01)."


def test_lognormv_with_animals(trial_animals, mocker):
    """Tests that the lognormv function works correctly."""

    mocker.patch("random.lognormvariate", return_value=1)
    for animal in trial_animals:
        assert animal.lognormv() == 1, "Calling lognormv with an animal didn't work."


def test_lognormv_without_animals(mocker):
    """Tests that the lognormv function works correctly."""

    mocker.patch("random.lognormvariate", return_value=1)
    assert Carnivore.lognormv() == 1, "Calling lognormv without an animal didn't work."


def test_create_animal():
    """Tests that the animal is created correctly."""

    animal = Herbivore(age=0, weight=1)
    assert animal.a == 0, f"Age for {animal.species} is wrongly constructed."
    assert animal.w == 1, f"Weight for {animal.species} is wrongly constructed."


@pytest.mark.parametrize("age, weight",
                         [[-1, 1],
                          [1, -1],
                          [-1, -1]])
def test_create_animal_negative(age, weight):
    """Tests that the animal is created correctly."""

    with pytest.raises(ValueError):
        Herbivore(age=age, weight=weight), "Creating animal with negative values worked."


@pytest.mark.parametrize("age, weight",
                         [["a", 1],
                          [1, "a"],
                          ["a", "a"]])
def test_create_animal_nonnumber(age, weight):
    """Tests that the animal is created correctly."""

    with pytest.raises(ValueError):
        Herbivore(age=age, weight=weight), "Creating animal with non-numbers worked."


def test_aging(trial_animals):
    """Tests that the age increases by one after aging() is called."""

    num_years = 10
    for animal in trial_animals:
        for _ in range(num_years):
            animal.aging()
        assert animal.a == num_years, f"Age for {animal.species} did not increase by one."


def test_gain_weight(trial_animals):
    """Tests that the weight increases by the factor beta after gain_weight() is called."""

    num_years = 10
    for animal in trial_animals:

        animal.set_parameters({"beta": 1})
        weight = animal.w
        food = 1

        for _ in range(num_years):
            animal.gain_weight(food)

        weight *= food + num_years

        assert animal.w == weight, f"Weight for {animal.species} did not increase correctly."


def test_lose_weight_year(trial_animals):
    """Tests that the weight decreases by the factor eta after lose_weight() is called."""

    num_years = 10
    for animal in trial_animals:

        animal.set_parameters({"eta": 0.99})

        for _ in range(num_years):
            animal.lose_weight_year()

        assert animal.w == approx(0), f"Weight for {animal.species} did not decrease correctly."


def test_lose_weight_birth(trial_animals):
    """Tests that the weight decreases by the factor eta after lose_weight_birth() is called."""

    num_years = 10
    for animal in trial_animals:

        animal.set_parameters({"xi": 0.1})
        animal.w = 10
        baby_weight = 1

        for _ in range(num_years):
            animal.lose_weight_birth(baby_weight)

        assert animal.w == approx(9), f"Weight for {animal.species} did not decrease correctly."


def test_lose_weight_birth_small_weight(trial_animals):
    """Tests whether a baby is born if the mother's weight is too low."""

    for animal in trial_animals:

        animal.set_parameters({"xi": 1})
        animal.w = 0.9
        baby_weight = 1

        assert not animal.lose_weight_birth(baby_weight), "Loss of weight did not return False."


def test_fitness():
    """Tests that the fitness is calculated correctly."""

    animals = [Herbivore(age=0, weight=0), Carnivore(age=0, weight=0),
               Herbivore(age=0, weight=10000), Carnivore(age=0, weight=10000)]

>>>>>>> 2ab269e7
    for animal in animals:
        if animal.w == 0:
            assert animal.fitness == approx(0), f"Fitness for {animal.species} is incorrect."
        else:
            assert 0.999 < animal.fitness < 1, f"Fitness for {animal.species} is incorrect."<|MERGE_RESOLUTION|>--- conflicted
+++ resolved
@@ -24,82 +24,6 @@
 
 
 @pytest.fixture
-<<<<<<< HEAD
-def reset_parameters():
-    """Resets the class parameters to their default values."""
-
-    yield
-    Herbivore.set_parameters()
-    Carnivore.set_parameters()
-
-@pytest.fixture(autouse=True)
-def animals():
-    return [Herbivore(weight=10000),
-            Carnivore(weight=10000),
-            Herbivore(weight=0),
-            Carnivore(weight=0)]
-
-def test_age_increase():
-    """Tests that the age increases by one after aging() is called."""
-    num_years = 10
-    for animal in animals:
-        for _ in range(num_years):
-            animal.aging()
-        assert animal.a == num_years, f"Age for {type(animal).__name__} did not increase by one."
-
-def test_gain_weight():
-    """Tests that the weight increases by the factor beta after gain_weight() is called."""
-    num_years = 10
-    for animal in animals:
-        weight = animal.w
-        for _ in range(num_years):
-            animal.gain_weight(1000000)
-            weight += animal.beta * 10
-        assert animal.w == weight, f"Weight for {type(animal).__name__} did not increase by the " \
-                               f"factor beta."
-
-def test_lose_weight():
-    """Tests that the weight decreases by the factor eta after lose_weight() is called."""
-    num_years = 10
-    for animal in animals:
-        weight = animal.w
-        for _ in range(num_years):
-            animal.lose_weight()
-            weight -= animal.eta * weight
-        assert animal.w == weight, f"Weight for {type(animal).__name__} did not decrease by the " \
-                               f"factor eta."
-
-def test_lose_weight_birth():
-    pass
-
-def test_baby_weight():
-    pass
-
-def test_give_birth():
-    pass
-
-def test_fitness():
-    """Tests that the fitness is calculated correctly."""
-    for animal in animals:
-        if animal.w > 9999:
-            assert 0.998 <= animal.fitness <= 1, f"Fitness for {type(animal).__name__} " \
-                                                       f"with weight: {animal.w} did not match " \
-                                                       f"the formulas."
-        elif animal.w == pytest.approx(0):
-            assert animal.fitness == pytest.approx(0), f"Fitness for {type(animal).__name__} " \
-                                                       f"with weight: {animal.w} did not match " \
-                                                       f"the " \
-                                                       f"formulas."
-def test_set_parameters():
-    """Tests that the parameters are set correctly."""
-    for animal in animals:
-        new_parameters = {"eta": 0.1}
-        animal.set_parameters(new_parameters)
-        assert animal.eta == 0.1, f"Parameter eta for {type(animal).__name__} was not set correctly."
-
-def test_get_parameters():
-    """Tests that the parameters are retrieved correctly."""
-=======
 def trial_animals():
     """
     Creates a list of animals to be used in the tests.
@@ -339,7 +263,6 @@
     animals = [Herbivore(age=0, weight=0), Carnivore(age=0, weight=0),
                Herbivore(age=0, weight=10000), Carnivore(age=0, weight=10000)]
 
->>>>>>> 2ab269e7
     for animal in animals:
         if animal.w == 0:
             assert animal.fitness == approx(0), f"Fitness for {animal.species} is incorrect."
