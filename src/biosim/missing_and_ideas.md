--- conflicted
+++ resolved
@@ -1,14 +1,5 @@
 Mangler:
 --------
-<<<<<<< HEAD
-    For alle:
-    ---------
-        * Relative imports: "from .package import class" (".")
-
-    animals.py
-    ----------
-        * 
-=======
     to make html
     ------------
      * file and class docstrings
@@ -41,7 +32,6 @@
     animals.py
     ----------
         * Relative imports "."
->>>>>>> b39247bb
 
     island.py
     ---------
@@ -52,11 +42,10 @@
         * Lage en metode: n_animals()
             Som returnerer: n_herbivores + n_carnivores
 
-<<<<<<< HEAD
-        * Fjerne .ageing(), .weight_loss(), .death() og .year += 1
-            Ha dem inne i .migration() i stedet. (Slipper unødvendige for-løkker)
-            - Kan være problematisk: sjekk om dyrene er i "migrating_animals" før endringer på 
-              dyrene gjøres.
+        * Fjerne "if ...": i hver annual cycle (for å sjekke om det er dyr i cellen).
+        * Forbedre celle-oppsettet (forenkle for-løkkene).
+        * Migrasjon
+        * Død (fjerne dyr)
 
     simulation.py
     -------------
@@ -66,18 +55,6 @@
     ----------------
         * Klasse Graphics med: 
             ...
-=======
-        * Fjerne "if ...": i hver annual cycle (for å sjekke om det er dyr i cellen).
-        * Forbedre celle-oppsettet (forenkle for-løkkene).
-        * Migrasjon
-        * Død (fjerne dyr)
-        * Fjerne @classmethod for default parameter-funksjonene?
-
-    simulation.py
-    -------------
-        * Relative imports "."
-        * Annual cycle
->>>>>>> b39247bb
 
     /tests
     ------
@@ -124,12 +101,9 @@
 
         * Island skal ikke "bruke" animals. Det skal skje i animals.
         * Flytte herbivore_eat_fodder og carnivore_eat_herbivore til animals.py (også andre metoder? fra island til animals)
-<<<<<<< HEAD
-=======
         * Hvis dyret beveger seg, bør ikke det tas hensyn til cellen med vann, 
           altså er det 100% sjanse for at en av de tre andre blir flyttet til, ikke 75%
 
->>>>>>> b39247bb
 
     GUI:
     ----
