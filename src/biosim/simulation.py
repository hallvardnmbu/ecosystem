"""
Template for BioSim class.
"""

# The material in this file is licensed under the BSD 3-clause license
# https://opensource.org/licenses/BSD-3-Clause
# (C) Copyright 2023 Hans Ekkehard Plesser / NMBU

import random
import matplotlib.pyplot as plt

from .island import Island
<<<<<<< HEAD
from .animals import Herbivore, Carnivore
=======
from .animals import Animal

>>>>>>> 2ab269e7

class BioSim:
    """
    Top-level interface to BioSim package.
    """

    def __init__(self, island_map, ini_pop, seed,
                 vis_years=1, ymax_animals=None, cmax_animals=None, hist_specs=None,
                 img_years=None, img_dir=None, img_base=None, img_fmt='png',
                 log_file=None):

        """
        Parameters
        ----------
        island_map : str
            Multi-line string specifying island geography
        ini_pop : list
            List of dictionaries specifying initial population
        seed : int
            Integer used as random number seed
        vis_years : int
            Years between visualization updates (if 0, disable graphics)
        ymax_animals : int
            Number specifying y-axis limit for graph showing animal numbers
        cmax_animals : dict
            Color-scale limits for animal densities, see below
        hist_specs : dict
            Specifications for histograms, see below
        img_years : int
            Years between visualizations saved to files (default: `vis_years`)
        img_dir : str
            Path to directory for figures
        img_base : str
            Beginning of file name for figures
        img_fmt : str
            File type for figures, e.g. 'png' or 'pdf'
        log_file : str
            If given, write animal counts to this file

        Notes
        -----
        - If `ymax_animals` is None, the y-axis limit should be adjusted automatically.
        - If `cmax_animals` is None, sensible, fixed default values should be used.
        - `cmax_animals` is a dict mapping species names to numbers, e.g.,

          .. code:: python

             {'Herbivore': 50, 'Carnivore': 20}

        - `hist_specs` is a dictionary with one entry per property for which a histogram
          shall be shown. For each property, a dictionary providing the maximum value
          and the bin width must be given, e.g.,

          .. code:: python

             {'weight': {'max': 80, 'delta': 2},
              'fitness': {'max': 1.0, 'delta': 0.05}}

          Permitted properties are 'weight', 'age', 'fitness'.
        - If `img_dir` is None, no figures are written to file.
        - Filenames are formed as

          .. code:: python

             Path(img_dir) / f'{img_base}_{img_number:05d}.{img_fmt}'

          where `img_number` are consecutive image numbers starting from 0.

        - `img_dir` and `img_base` must either be both None or both strings.
        """

        random.seed(seed)

        self.island = Island(geography=island_map, ini_pop=ini_pop)

        self.vis_years = vis_years
        self.ymax_animals = ymax_animals
        self.cmax_animals = cmax_animals
        self.hist_specs = hist_specs
        self.img_years = img_years
        self.img_dir = img_dir
        self.img_base = img_base
        self.img_fmt = img_fmt
        self.log_file = log_file

        self.animal_map = Animal.mapping()

        self.vis_herbs = []
        self.vis_carns = []

    @staticmethod
    def set_animal_parameters(species, params):
        """
        Set parameters for animal species.

        Parameters
        ----------
        species : str
            Name of species for which parameters shall be set.
        params : dict
            New parameter values

        Raises
        ------
        KeyError
            If invalid parameter keys are passed.
        ValueError
            If invalid parameter values are passed.
        """

        try:
            Animal.mapping()[species].set_parameters(params)
        except KeyError as e:
            # Here I googled how to retrieve the element in a set. I found that I could use
            # next(iter(...)):
            difference = next(iter(set(params.keys()) - set(Animal.mapping().keys())))
            if f"Invalid parameter: {difference}" in str(e):
                raise KeyError(f"Invalid key: {difference}.")
            elif species not in Animal.mapping().keys():
                raise KeyError(f"Invalid species: {species}. Valid species:"
                               f" {', '.join(list(Animal.mapping().keys()))}")
            else:
                raise KeyError(f"Invalid parameter keys in {params}.")
        except ValueError:
            raise ValueError("Invalid parameter value(s).")

    def set_landscape_parameters(self, landscape, params):
        """
        Set parameters for landscape type.

        Parameters
        ----------
        landscape : str
            Code letter for landscape
        params : dict
            New parameter values

        Raises
        ------
        ValueError
            If invalid landscape type is passed.
            If invalid parameter keys are passed.
            If invalid parameter values are passed.
        """

        if "f_max" not in params:
            raise ValueError(f"Invalid parameter key {params}. Valid keys are 'f_max'.")
        else:
            try:
                if params["f_max"] < 0:
                    raise ValueError(f"Parameter value {params['f_max']} must be positive.")
            except TypeError:
                raise ValueError(f"Parameter value {params['f_max']} must be a number.")
        if landscape not in self.island.default_fodder_parameters():
            raise ValueError(f"Invalid landscape type {landscape}.")

        new_parameters = {landscape: params["f_max"]}
        self.island.set_fodder_parameters(new_parameters)

    def simulate(self, num_years):
        """
        Run simulation while visualizing the result.

        Parameters
        ----------
        num_years : int
            Number of years to simulate
        """

        simulate_years = num_years + self.year
        while self.year < simulate_years:

            self.island.yearly_cycle()
            self.vis_herbs.append(self.num_animals_per_species["Herbivores"])
            self.vis_carns.append(self.num_animals_per_species["Carnivores"])

        # self.vis(simulate_years)

    def vis(self, simulate_years):
        plt.plot(range(simulate_years), self.vis_herbs, label="Herbivores")
        plt.plot(range(simulate_years), self.vis_carns, label="Carnivores")
        plt.xlabel("Years")
        plt.ylabel("Number of animals")
        plt.legend()

        plt.show()

    def add_population(self, population):
        """
        Add a population to the island

        Parameters
        ----------
        population : List of dictionaries
            See BioSim Task Description, Sec 3.3.3 for details.
        """

        self.island.add_population(population)

    @property
    def year(self):
        """Last year simulated."""

        return self.island.year

    @property
    def num_animals(self):
        """Total number of animals on island."""

        return self.island.n_animals

    @property
    def num_animals_per_species(self):
        """Number of animals per species in island, as dictionary."""

        return self.island.n_animals_per_species

    def make_movie(self):
        """Create MPEG4 movie from visualization images saved."""
        pass<|MERGE_RESOLUTION|>--- conflicted
+++ resolved
@@ -10,12 +10,8 @@
 import matplotlib.pyplot as plt
 
 from .island import Island
-<<<<<<< HEAD
-from .animals import Herbivore, Carnivore
-=======
 from .animals import Animal
 
->>>>>>> 2ab269e7
 
 class BioSim:
     """
