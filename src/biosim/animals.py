--- conflicted
+++ resolved
@@ -54,15 +54,9 @@
         if new_movable is not None:
             _, movable = cls.default_motion()
             if not all(key in movable.keys() for key in new_movable.keys()):
-<<<<<<< HEAD
-                raise ValueError("Invalid keys in new_movable.")
+                raise KeyError("Invalid keys in new_movable.")
             for key, boolean in new_movable.items():
                 cls.movable[key] = boolean
-=======
-                raise KeyError("Invalid keys in new_movable.")
-            for key, bool in new_movable.items():
-                cls.movable[key] = bool
->>>>>>> fbc2cabe
         else:
             _, movable = cls.default_motion()
             cls.movable = movable
