<<<<<<< HEAD
# FIKSE:
# baby_weight: BYTT "10" MED: "self.count_animals_cell()" COUNT ANIMAL CELL!)
# (Endre til relative imports "."? Hvis vi bruker noen andre filer?)



from math import exp
=======
>>>>>>> c62d19bb
import random
from math import exp, sqrt, log


class Animal:
    @classmethod
    def set_parameters(cls, new_parameters):
        """
        Set the parameters for a species.
        When calling the function, one can call it on both the subclass and the object, with the same result.
            Subclass.set_parameters() or
            Object.set_parameters()

        Parameters
        ----------
        - parameters : dict
            {"parameter": value}

        Raises
        ------
        - ValueError
            If invalid parameters are passed.
        """


        for key, val in new_parameters.items():
            # Check if parameters are valid:
            if val < 0:
                raise ValueError("Value for: {0} should be nonzero or positive.".format(key))
            if key == "DeltaPhiMax" and val <= 0:
                raise ValueError("Value for: {0} should be positive.".format(key))
            if key == "eta" and val > 1:
                raise ValueError("Value for: {0} should be less than or equal to 1.".format(key))

            # Update new parameters:
            if key not in cls.default_parameters():
                raise ValueError("Invalid parameter: {0}".format(key))
            setattr(cls, key, val)

    @classmethod
    def get_parameters(cls):
        """
        Get the parameters for a species.

        Returns
        -------
        - parameters : dict

        """
        parameters = {"w_birth": cls.w_birth,
                      "sigma_birth": cls.sigma_birth,
                      "beta": cls.beta,
                      "eta": cls.eta,
                      "a_half": cls.a_half,
                      "phi_age": cls.phi_age,
                      "w_half": cls.w_half,
                      "phi_weight": cls.phi_weight,
                      "mu": cls.mu,
                      "gamma": cls.gamma,
                      "zeta": cls.zeta,
                      "xi": cls.xi,
                      "omega": cls.omega,
                      "F": cls.F
                        }
        if cls is Carnivore:
            parameters["DeltaPhiMax"] = cls.DeltaPhiMax
        return parameters

    def __init__(self, weight, age):
        self.a = age if age is not None else 0
        self.w = weight if weight is not None else my_island.lognormv(self)

    def aging(self):
        """
        Increments the age of the animal by one year.
        """

        self.a += 1

    def gain_weight(self, food):
        """
        Increments the weight of the animal by the factor beta and the amount of food eaten.
        """

        self.w += self.beta * food

    def lose_weight(self):
        """
        Decrements the weight of the animal by the factor eta.
        """

        self.w -= self.eta * self.w

    @property
    def fitness(self):
        """
        Calculates the fitness of the animal.
        """

        if self.w <= 0:
            return 0
        # Calculates parts of the fitness function:
        q_pos = (1 + exp(self.phi_age * (self.a - self.a_half))) ** (-1)
        q_neg = (1 + exp(-self.phi_weight * (self.w - self.w_half))) ** (-1)
        return q_pos * q_neg

class Herbivore(Animal):
    @classmethod
    def default_parameters(cls):
        """
        Default parameters for Herbivores.
        """

        return {"w_birth": 8.0,
                "sigma_birth": 1.5,
                "beta": 0.9,
                "eta": 0.05,
                "a_half": 40.0,
                "phi_age": 0.2,
                "w_half": 10.0,
                "phi_weight": 0.1,
                "mu": 0.25,
                "gamma": 0.2,
                "zeta": 3.5,
                "xi": 1.2,
                "omega": 0.4,
                "F": 10.0
                }

    def __init__(self, age=None, weight=None):
        try:
            self.set_parameters(Herbivore.get_parameters())
        except:
            self.set_parameters(Herbivore.default_parameters())
        super().__init__(weight, age)
        self.species = "Herbivore"

class Carnivore(Animal):
    @classmethod
    def default_parameters(cls):
        """
        Default parameters for Carnivores.
        """

        return {"w_birth": 6.0,
                "sigma_birth": 1.0,
                "beta": 0.75,
                "eta": 0.125,
                "a_half": 40.0,
                "phi_age": 0.3,
                "w_half": 4.0,
                "phi_weight": 0.4,
                "mu": 0.4,
                "gamma": 0.8,
                "zeta": 3.5,
                "xi": 1.1,
                "omega": 0.8,
                "F": 50.0,
                "DeltaPhiMax": 10.0
                }

    def __init__(self, age=None, weight=None):
        try:
            self.set_parameters(Carnivore.get_parameters())
        except:
            self.set_parameters(Carnivore.default_parameters())
        super().__init__(weight, age)
        self.species = "Carnivore"<|MERGE_RESOLUTION|>--- conflicted
+++ resolved
@@ -1,16 +1,5 @@
-<<<<<<< HEAD
-# FIKSE:
-# baby_weight: BYTT "10" MED: "self.count_animals_cell()" COUNT ANIMAL CELL!)
-# (Endre til relative imports "."? Hvis vi bruker noen andre filer?)
-
-
-
-from math import exp
-=======
->>>>>>> c62d19bb
 import random
 from math import exp, sqrt, log
-
 
 class Animal:
     @classmethod
@@ -70,15 +59,35 @@
                       "zeta": cls.zeta,
                       "xi": cls.xi,
                       "omega": cls.omega,
-                      "F": cls.F
-                        }
+                      "F": cls.F}
         if cls is Carnivore:
             parameters["DeltaPhiMax"] = cls.DeltaPhiMax
         return parameters
 
+    def lognormv(self):
+        """
+        A continuous probability distribution of a random variable whose
+        logarithm is normally distributed
+
+        Used to draw birth weights
+
+        Returns
+        -------
+        - weight : float
+            From the normal distribution.
+        """
+
+        w_birth = self.w_birth
+        sigma_birth = self.sigma_birth
+
+        mu = log((w_birth**2)/sqrt(sigma_birth**2 + w_birth**2))
+        sigma = sqrt(log(1 + ((sigma_birth**2)/(w_birth**2))))
+
+        return random.lognormvariate(mu, sigma)
+
     def __init__(self, weight, age):
         self.a = age if age is not None else 0
-        self.w = weight if weight is not None else my_island.lognormv(self)
+        self.w = weight if weight is not None else self.lognormv()
 
     def aging(self):
         """
