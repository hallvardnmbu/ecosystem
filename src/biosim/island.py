"""
Module for the island and its cells.
"""


import random
import textwrap

from animals import Animal


class Island:
    """
    Class for the island.

    Parameters
    ----------
    geography : str
        A multi-line string specifying the geography of the island.
    ini_pop : list, optional
        A list of dictionaries specifying the initial population of animals.
    """

    @classmethod
    def default_fodder_parameters(cls):
        """
        Returns a dictionary with the default fodder parameters for the different terrain types.

        Returns
        -------
        dict
            A dictionary with the default fodder parameters for the different terrain types.
        """

        return {"H": 300, "L": 800, "D": 0, "W": 0}

    @classmethod
    def set_fodder_parameters(cls, new_parameters):
        """
        Set the parameters for the fodder on the island in the different terrain types.

        Parameters
        ----------
        new_parameters : dict
            Example: {`terrain`: value}

        Raises
        ------
        KeyError
            If invalid parameters are passed.
        ValueError
            If negative parameters are passed.
        """

        for key, val in new_parameters.items():
            # Check if parameters are valid:
            if key not in cls.default_fodder_parameters():
                raise KeyError(f"Invalid parameter: {key}")
            try:
                if val < 0:
                    raise ValueError(f"{key}'s value ({val}) can not be negative.")
                setattr(cls, key, val)
            except TypeError:
                raise ValueError(f"Invalid value for: {key} ({val}).")

    @classmethod
    def get_fodder_parameter(cls, terrain_type):
        """
        Returns the fodder parameters for the given terrain type.

        Parameters
        ----------
        terrain_type : str
            The terrain type.

        Returns
        -------
        float
            The fodder parameter for the given terrain type.
        """

        return {"H": cls.H,
                "L": cls.L,
                "D": cls.D,
                "W": cls.W}[terrain_type]

    def __init__(self, geography, ini_pop=None):
        self.year = 0

        self.geography = textwrap.dedent(geography).split("\n")

        self.set_fodder_parameters(self.default_fodder_parameters())

        # Tests if the geography is valid, and creates the cell-grid (consisting of Cell-objects):
        self.cell_grid = self._terraform()

        # Runs add_population if ini_pop is not None:
        self.add_population(population=ini_pop) if ini_pop is not None else None

    def _terraform(self):
        """
        Checks whether the geography is valid, and creates the grid of cell-objects.

        Raises
        ------
        ValueError
            If the edges of the map are not `W` (Water).
            If the map is not rectangular.
            If the map contains invalid terrain types.
        """

        x = len(self.geography)
        y = len(self.geography[0])

        # Checks whether the map is rectangular:
        for i in range(x):
            # len(terrain) is "static", while len(terrain[i]) is "dynamic".
            if len(self.geography[i]) != y:
                raise ValueError("The map must be rectangular.")

        # Checks whether the edges of the map is water:
        for i in range(x):
            if self.geography[i][0] != "W" or self.geography[i][y-1] != "W":
                raise ValueError("The edges of the map must be 'W' (Water).")
        for j in range(y):
            if self.geography[0][j] != "W" or self.geography[x-1][j] != "W":
                raise ValueError("The edges of the map must be 'W' (Water).")

        # Checks whether the map contains only valid characters:
        if any(letter not in ["W", "L", "H", "D"] for row in self.geography for letter in row):
            raise ValueError("The map contains invalid terrain types.")

        # Creates the empty cell-grid, where each cell (object) will be stored:
        cell_grid = []
        for i in range(x):
            row = []
            for j in range(y):
                # Creates the cell-objects in the grid with the index corresponding to the terrain:
                row.append(Cell(cell_type=self.geography[i][j]))
            cell_grid.append(row)

        return cell_grid

    def add_population(self, population):
        """
        Adds a population to the island.

        Parameters
        ----------
        population : list of dict
            Example: [{`loc`: (x, y), `pop`: [{`species`: str, `age`: int, `weight`: float}]}]

        Raises
        ------
        ValueError
            If the location is not on the map.
            If the location is in Water (`W`).
            If the animal is incorrectly defined.
        """

        for location_animals in population:
            location = location_animals["loc"]
<<<<<<< HEAD
            if location not in self.coordinates:
                raise ValueError("Invalid location: {0}".format(location))

            # Convert location to 0-indexing:
            i = location[0]-1
            j = location[1]-1
            if self.terrain[i][j] == "W":
                raise ValueError("Animals cannot be placed in water (location: {0}).".format(
                    location))
=======

            # Convert location to 0-indexing:
            i = location[0] - 1
            j = location[1] - 1

            # Check if location is on the map and not "W":
            try:
                if not self.cell_grid[i][j].can_move:
                    raise ValueError(f"Animals cannot be placed in water {location}.")
            except IndexError:
                raise ValueError(f"Location {location} is not on the island.")
>>>>>>> 2ab269e7

            # Iterate through the animals at the given location:
            animals = location_animals["pop"]
            for animal in animals:
<<<<<<< HEAD
=======
                if animal["species"] not in Animal.mapping().keys():
                    raise ValueError(f"Invalid species: {animal}.")
                species = animal["species"]
>>>>>>> 2ab269e7
                if "age" not in animal:
                    animal["age"] = 0
# Weight = None: ENDRE ALLE STEDER. DET SKAL VÆRE LIK .lognormv(). HELST KUN ETT STED, IKKE FLERE.
                if "weight" not in animal:
<<<<<<< HEAD
                    animal["weight"] = None
                try:
                    self.cell_grid[i][j].add_animal(species=animal["species"],
                                                age=animal["age"],
                                                weight=animal["weight"])
                except:
                    raise ValueError("Error when adding: {0}. Double check the parameters.".format(
                        animal))
=======
                    animal["weight"] = Animal.mapping()[species].lognormv()
# Could also do:
    # animal["age"] = None if "age" not in animal else animal["age"]
    # animal["weight"] = None if "weight" not in animal else animal["weight"]
# But that ^ requires double 'animal["age"]'. Ask TA which is fastest.

                cell = self.cell_grid[i][j]
                age = animal["age"]
                weight = animal["weight"]
                cell.animals[species].append(Animal.mapping()[species](age=age, weight=weight))
>>>>>>> 2ab269e7

    @property
    def n_animals_per_species(self):
        """
        Counts the number of animals per species on the island.

        Returns
        -------
<<<<<<< HEAD
        - n_animals_per_species: dictionary
            {"Herbivores": n_herbivores, "Carnivores": n_carnivores}
        """

        n_animals_per_species = {"Herbivores": 0, "Carnivores": 0}
        for cells in self.cell_grid:
            for cell in cells:
                n_animals_per_species["Herbivores"] += len(cell.herbivores)
                n_animals_per_species["Carnivores"] += len(cell.carnivores)
=======
        n_animals_per_species: dict
        Example: {`Herbivores`: n_herbivores, `Carnivores`: n_carnivores}
         """

        n_animals_per_species = {}
        for animals in self.n_animals_per_species_per_cell.values():
            for species, n_animals in animals.items():
                if n_animals != 0:
                    if species in n_animals_per_species:
                        n_animals_per_species[species] += n_animals
                    else:
                        n_animals_per_species[species] = n_animals
>>>>>>> 2ab269e7
        return n_animals_per_species

    @property
    def n_animals_per_species_per_cell(self):
        """
        Counts the number of animals per species on the island.

        Returns
        -------
        n_animals_per_species : dict
            Example: {(x,y):{`Herbivores`: n_herbivores, `Carnivores`: n_carnivores}}
        """


        n_animals_per_species_per_cell = {}
        for x, cells in enumerate(self.cell_grid):
            for y, cell in enumerate(cells):
                n_animals_per_species_per_cell[f"({x+1}, {y+1})"] = cell.n_animals_in_cell()
        return n_animals_per_species_per_cell

<<<<<<< HEAD
        Parameters
        ----------
        - geography: str
            A string representing the geography of the island.
=======
>>>>>>> 2ab269e7

    @property
    def n_animals(self):
        """
        Counts the number of animals on the island.

        Returns
        -------
        n_animals : int
        """

        animals = self.n_animals_per_species
        return animals["Herbivores"] + animals["Carnivores"]

<<<<<<< HEAD
        # Creates the cells and coordinate-map:
        self.cell_grid = []
        coordinates = []
        for i in range(X):
            row = []
            for j in range(Y):
                fodder = self.available_fodder[terrain[i][j]]
                row.append(Cell(cell_type=terrain[i][j], fodder=fodder))
                coordinates.append((i+1, j+1))
            self.cell_grid.append(row)

        return terrain, coordinates

    def visualise(self, my_colours=None):
=======
    def procreate(self):
>>>>>>> 2ab269e7
        """
        Iterates through all the animals on the island.
        The baby is added to the same cell as the parent if the following is met:
        The baby-to-be's weight is less than the parent's weight.
        A probability of min(1, gamma * fitness * N).
          Where:
            gamma: species-specific parameter.
            fitness: the parents' fitness.
            N: number of animals of the same species in the cell.
        """

        for cells in self.cell_grid:
            for cell in cells:

                # Number of animals per species in the cell at the start of the season:
                animals_in_cell = {"Herbivore": len(cell.animals["Herbivore"]),
                                   "Carnivore": len(cell.animals["Carnivore"])}

<<<<<<< HEAD
        coloured_map = np.array([[colours[type] for type in row] for row in self.terrain],
                                dtype=np.uint8)
=======
                # Placeholder for the newborns:
                babies = []
                for animal in cell.animals["Herbivore"] + cell.animals["Carnivore"]:
>>>>>>> 2ab269e7

                    # Procreation may only take place if the following is satisfied:
                    if animal.w >= animal.zeta * (animal.w_birth + animal.sigma_birth):

                        # Retrieve the number of animals of the same species in the cell:
                        n = animals_in_cell[animal.species]

                        if random.random() < min(1, animal.gamma * animal.fitness * n):
                            baby_weight = animal.lognormv()

                            # If the parents' weight is greater than the baby's weight * xi, the
                            # baby is born, and the parents' weight decreases accordingly ^:
                            if animal.lose_weight_birth(baby_weight):  # (Returns: True / False)

<<<<<<< HEAD
        for cells in self.cell_grid:
            for cell in cells:
                # Procreation of herbivores if cell is habitated by them and if the conditions are met:
                if cell.herbivores:
                    H = len(cell.herbivores)
                    for animal in cell.herbivores:
                        if random.random() < min(1, animal.gamma * animal.fitness * H):
                            baby_weight = animal.lognormv()
                            if baby_weight < animal.w:
                                cell.add_animal(species=animal.species, age=0, weight=baby_weight)

                # Procreation of carnivores if cell is habitated by them and if the conditions are met:
                if cell.carnivores:
                    C = len(cell.carnivores)
                    for animal in cell.carnivores:
                        if random.random() < min(1, animal.gamma * animal.fitness * C):
                            baby_weight = animal.lognormv()
                            if baby_weight < animal.w:
                                cell.add_animal(species=animal.species, age=0, weight=baby_weight)
=======
                                # Creates the baby of the parents' species:
                                baby = Animal.mapping()[animal.species](age=0,
                                                                        weight=baby_weight)

                                # For the newborns to be excluded from being able to procreate,
                                # they are placed in the parents' cell after the loop.
                                babies.append(baby)

                # Iteration of adults in the cell is done, and the newborns are added:
                for baby in babies:
                    cell.animals[baby.species].append(baby)
>>>>>>> 2ab269e7

    def feed(self):
        """
        Iterates through all the animals on the island.
        Herbivores eat before carnivores, and eat fodder. The fittest herbivores eat first.
        Carnivores eat herbivores. They hunt in random order and prey on the weakest herbivores
        first.
        """

        for cells in self.cell_grid:
            for cell in cells:

                # If the cell contains herbivores, both herbivores and carnivores eat:
                if cell.animals["Herbivore"]:

                    # Growth of fodder occurs before the animals eat:
                    cell.grow_fodder()

                    # Sort herbivores by descending fitness:
                    cell.animals["Herbivore"] = sorted(cell.animals["Herbivore"],
                                                       key=lambda herb: herb.fitness,
                                                       reverse=True)

<<<<<<< HEAD
                    for herbivore in herbivores:
                        cell.herbivore_eat_fodder(amount=herbivore.F, animal=herbivore)
=======
                    # Herbivores eat first:
                    for herbivore in cell.animals["Herbivore"]:
                        cell.eat_fodder(animal=herbivore)

                    # Sort herbivores by ascending fitness:
                    cell.animals["Herbivore"] = sorted(cell.animals["Herbivore"],
                                                       key=lambda herb: herb.fitness)
>>>>>>> 2ab269e7

                    # Sort carnivores randomly:
                    random.shuffle(cell.animals["Carnivore"])

                    # Carnivores eat herbivores after the herbivores have eaten:
                    for carnivore in cell.animals["Carnivore"]:
                        killed = cell.predation(carnivore, cell.animals["Herbivore"])
                        cell.animals["Herbivore"] = [herb for herb in cell.animals["Herbivore"]
                                                     if herb not in killed]

    # def migrate(self):
    #     """
    #     Iterates through all the animals on the island.
    #     An animal migrates with a probability of mu * fitness, and moves to a random neighbouring cell.
    #     """
    #
    #     moves = []
    #     for i, cells in enumerate(self.cell_grid):
    #         for j, cell in enumerate(cells):
    #             if cell.herbivores or cell.carnivores:
    #                 for animal in cell.herbivores + cell.carnivores:
    #                     if random.random() < animal.mu * animal.fitness:
    #                         x, y = random.choice([(1, 0), (-1, 0), (0, 1), (0, -1)])
    #                         # Finds the new cell:
    #                         new_cell = self.cell_grid[i+x][j+y]
    #                         # Checks if the new cell is a valid cell (Cell.can_move = True/False):
    #                         if new_cell.can_move:
    #                             movement = (animal, cell, new_cell)
    #                             moves.append(movement)
    #
    #     for move in moves:
    #         animal = move[0]
    #         from_cell = move[1]
    #         to_cell = move[2]
    #         from_cell.animals[animal.species].remove(animal)
    #         to_cell.animals[animal.species].append(animal)

    def migration(self):
        """
        Iterates through all the animals on all the locations of the island and moves
        them to a random neighbouring cell if fitness allows it
        """
        for i, cells in enumerate(self.cell_grid):
            for j, cell in enumerate(cells):
                if cell.herbivores or cell.carnivores:
                    for animal in cell.herbivores + cell.carnivores:
                        move_x, move_y = animal.migrate()
                        new_cell = self.cell_grid[i + move_x][j + move_y]
                        cell.animals[animal.species].remove(animal)
                        new_cell.animals[animal.species].append(animal)

    def reset_migration(self):
        """
<<<<<<< HEAD
        Iterates through all the animals on all the locations of the island and resets
        their migration status to False
        """
        for i, cells in enumerate(self.cell_grid):
            for j, cell in enumerate(cells):
                if cell.herbivores or cell.carnivores:
                    for animal in cell.herbivores + cell.carnivores:
                        animal.migrated = False
=======
        Iterates through all the animals on the island.
        An animal migrates with a probability of mu * fitness, and moves to a random neighbouring
        cell.
        """

        migrating_animals = []
        for i, cells in enumerate(self.cell_grid):
            for j, cell in enumerate(cells):
                for animal in cell.animals["Herbivore"] + cell.animals["Carnivore"]:

                    # The probability of migrating is calculated:
                    if random.random() < animal.mu * animal.fitness:
>>>>>>> 2ab269e7

                        # Randomly chooses a neighbouring cell if the animal migrates:
                        move_x, move_y = random.choice([(1, 0), (-1, 0), (0, 1), (0, -1)])

                        # Finds the new cell:
                        new_cell = self.cell_grid[i + move_x][j + move_y]

                        # Checks if the new cell is a valid cell (Cell.can_move = True/False):
                        if new_cell.can_move:
                            movement = (animal, cell, new_cell)
                            migrating_animals.append(movement)

        # In order to prevent animals from moving multiple times (say an animal moves from (1,
        # 1) -> (1, 2), we don't want the animal to be able to move again), the movements are
        # executed after each cell has been iterated through:
        for movement in migrating_animals:
            animal, from_cell, to_cell = movement
            from_cell.animals[animal.species].remove(animal)
            to_cell.animals[animal.species].append(animal)

    def ageing(self):
        """
        Iterates through all the animals on the island and ages them accordingly.
        """

        for cells in self.cell_grid:
            for cell in cells:
<<<<<<< HEAD
                if cell.herbivores or cell.carnivores:
                    for animal in cell.herbivores + cell.carnivores:
                        animal.aging()
=======
                for animal in cell.animals["Herbivore"] + cell.animals["Carnivore"]:
                    animal.aging()
>>>>>>> 2ab269e7

    def weight_loss(self):
        """
        Iterates through all the animals on the island and decrements their weight accordingly.
        """

        for cells in self.cell_grid:
            for cell in cells:
<<<<<<< HEAD
                if cell.herbivores or cell.carnivores:
                    for animal in cell.herbivores + cell.carnivores:
                        animal.lose_weight()
=======
                for animal in cell.animals["Herbivore"] + cell.animals["Carnivore"]:
                    animal.lose_weight_year()
>>>>>>> 2ab269e7

    def survive(self):
        """
        Iterates through all the animals on the island and removes them if they die.
        """

        for cells in self.cell_grid:
            for cell in cells:
<<<<<<< HEAD
                if cell.herbivores:
                    cell.herbivores=[s for s in cell.herbivores if not s.w == 0 or not random.random() < s.omega * (1 - d.fitness)]
                if cell.carnivores:
                    cell.carnivores=[s for s in cell.carnivores if not s.w == 0 or not random.random() < s.omega * (1 - d.fitness)]

                    #for animal in cell.herbivores + cell.carnivores:

                       # if animal.a == 0:
                       #     cell.animals[animal.species].remove(animal)
                       # if random.random() < animal.omega * (1 - animal.fitness):
                       #     cell.animals[animal.species].remove(animal)
=======

                dying_animals = []
                for animal in cell.animals["Herbivore"] + cell.animals["Carnivore"]:
                    if animal.w <= 0 or random.random() < animal.omega * (1 - animal.fitness):
                        dying_animals.append(animal)

                for animal in dying_animals:
                    cell.animals[animal.species].remove(animal)
>>>>>>> 2ab269e7

    def yearly_cycle(self):
        """
        Runs through the yearly cycle of the island in the following order:
            1. Procreation
            2. Feeding
            3. Migration
            4. Aging
            5. Weight loss
            6. Death
            (7. Migration reset)
        All animals undergo the same steps simultaneously.
        """

        self.procreate()
        self.feed()
<<<<<<< HEAD
        self.migration()
        self.aging()
        self.weight_loss()
        self.survive()
        self.new_year()
        self.reset_migration()

    def new_year(self):
        """
        Adds a new year to the island.
        """
=======
        self.migrate()
        self.ageing()
        self.weight_loss()
        self.death()
>>>>>>> 2ab269e7

        self.year += 1

        if self.year % 10 == 0:
            print(f"Year: {self.year}")


class Cell:
    """
    A cell on the island.

    Parameters
    ----------
    cell_type : str
        The terrain-type of the cell. Determines if animals can move through the cell or not.
    """

    def __init__(self, cell_type):
        self.can_move = True if cell_type != "W" else False

        self.cell_type = cell_type

        self.fodder = Island.get_fodder_parameter(cell_type)

        self.animals = {"Herbivore": [],
                        "Carnivore": []}

    def grow_fodder(self):
        """
        Grows fodder in the cell.
        """

        # In order to be able to change the fodder-parameters, get_fodder_parameter() is called
        # to allow for this dynamism:
        self.fodder = Island.get_fodder_parameter(self.cell_type)
        # If this was not the case. self.max_fodder could be created in the constructor,
        # to prevent having to call get_fodder_parameter() every time the fodder is grown.

    def eat_fodder(self, animal):
        """
        An animal eats fodder available in the cell.
        If the amount to be removed is greater than the amount of fodder in the cell, the fodder
        is set to 0.
        """

        if self.fodder > animal.F:
            # If the fodder available in the cell is more than the amount the animal wants to
            # eat, it eats what it can:
            food = animal.F
        else:
            # Otherwise the animal eats the amount that's left:
            food = self.fodder

        self.fodder -= food
        animal.gain_weight(food=food)

    @staticmethod
    def predation(carnivore, herbivores):
        """
        Carnivores tries to kill Herbivores in the same cell.

        Parameters
        ----------
<<<<<<< HEAD
        - carnivore: class object
            One of the carnivores in the cell.
        - herbivores: list
=======
        carnivore : object
            One of the carnivores in the cell.
        herbivores : list
>>>>>>> 2ab269e7
            Herbivores in the cell sorted by ascending fitness.

        Returns
        -------
        killed : list
            List of the herbivores that were killed.
        """

        food = 0
        killed = []
        for herbivore in herbivores:

            # If the carnivore has eaten enough, it stops killing:
            if food >= carnivore.F:
                break
# BRUKE EN while-LØKKE I STEDET?

            # Calculates the probability of the carnivore killing the herbivore:
            if carnivore.fitness <= herbivore.fitness:
                p = 0
            elif 0 < carnivore.fitness - herbivore.fitness < carnivore.DeltaPhiMax:
                p = (carnivore.fitness - herbivore.fitness) / carnivore.DeltaPhiMax
            else:
                p = 1

            # If the carnivore kills the herbivore, it eats the meat and the herbivore dies:
            if random.random() < p:
                food += herbivore.w

                # The fitness is re-evaluated for each herbivore killed. Therefore, the carnivore
                # eats the herbivores as they are killed, and not everything at the end:
                carnivore.gain_weight(food=herbivore.w)

                killed.append(herbivore)

        return killed

    def n_animals_in_cell(self):
        """
        Counts the number of animals per species per cell.

        Returns
        -------
        n_animals_per_species : dict
            Example: {`Herbivores`: n_herbivores, `Carnivores`: n_carnivores}
        """
        n_animals_in_cell = {}
        n_animals_in_cell["Herbivores"] = len(self.animals["Herbivore"])
        n_animals_in_cell["Carnivores"] = len(self.animals["Carnivore"])

        return n_animals_in_cell

if __name__ == "__main__":
    geogr = """\
                   WWWWWWWWWWWWWWWWWWWWW
                   WLWWWWWWHWWWWLLLLLLLW
                   WHHHHHLLLLWWLLLLLLLWW
                   WHHHHHHHHHWWLLLLLLWWW
                   WHHHHHLLLLLLLLLLLLWWW
                   WHHHHHLLLDDLLLHLLLWWW
                   WHHLLLLLDDDLLLHHHHWWW
                   WWHHHHLLLDDLLLHWWWWWW
                   WHHHLLLLLDDLLLLLLLWWW
                   WHHHHLLLLDDLLLLWWWWWW
                   WWHHHHLLLLLLLLWWWWWWW
                   WWWHHHHLLLLLLLWWWWWWW
                   WWWWWWWWWWWWWWWWWWWWW"""

<<<<<<< HEAD
    a = Island(geogr)
    b = Island(geogr)

    new_animals = [{"loc": (2, 2),
                    "pop": [{"species": "Herbivore"} for _ in range(20)] + [{"species":
                                                                                 "Carnivore"} for
                                                                            _ in range(20)]}]
    a.add_population(new_animals)

    print("a", a.available_fodder)
    print("b", b.available_fodder)

    a.set_fodder_parameters({"H": 1})

    print("a", a.available_fodder)
    print("b", b.available_fodder)

    print("a", a.n_animals)
    #print("a", a.cells[1][1].herbivores)
=======
    ini_herbs = [{'loc': (2, 2),
                  'pop': [{'species': 'Herbivore',
                           'age': 5,
                           'weight': 20}
                          for _ in range(150)]}]
    ini_carns = [{'loc': (3, 2),
                  'pop': [{'species': 'Carnivore',
                           'age': 5,
                           'weight': 20}
                          for _ in range(40)]}]

    island = Island(geogr)
    island.add_population(ini_herbs)
    island.add_population(ini_carns)
    dicti=island.n_animals_per_species
    dicto=island.n_animals_per_species_per_cell
>>>>>>> 2ab269e7
<|MERGE_RESOLUTION|>--- conflicted
+++ resolved
@@ -160,17 +160,6 @@
 
         for location_animals in population:
             location = location_animals["loc"]
-<<<<<<< HEAD
-            if location not in self.coordinates:
-                raise ValueError("Invalid location: {0}".format(location))
-
-            # Convert location to 0-indexing:
-            i = location[0]-1
-            j = location[1]-1
-            if self.terrain[i][j] == "W":
-                raise ValueError("Animals cannot be placed in water (location: {0}).".format(
-                    location))
-=======
 
             # Convert location to 0-indexing:
             i = location[0] - 1
@@ -182,31 +171,17 @@
                     raise ValueError(f"Animals cannot be placed in water {location}.")
             except IndexError:
                 raise ValueError(f"Location {location} is not on the island.")
->>>>>>> 2ab269e7
 
             # Iterate through the animals at the given location:
             animals = location_animals["pop"]
             for animal in animals:
-<<<<<<< HEAD
-=======
                 if animal["species"] not in Animal.mapping().keys():
                     raise ValueError(f"Invalid species: {animal}.")
                 species = animal["species"]
->>>>>>> 2ab269e7
                 if "age" not in animal:
                     animal["age"] = 0
 # Weight = None: ENDRE ALLE STEDER. DET SKAL VÆRE LIK .lognormv(). HELST KUN ETT STED, IKKE FLERE.
                 if "weight" not in animal:
-<<<<<<< HEAD
-                    animal["weight"] = None
-                try:
-                    self.cell_grid[i][j].add_animal(species=animal["species"],
-                                                age=animal["age"],
-                                                weight=animal["weight"])
-                except:
-                    raise ValueError("Error when adding: {0}. Double check the parameters.".format(
-                        animal))
-=======
                     animal["weight"] = Animal.mapping()[species].lognormv()
 # Could also do:
     # animal["age"] = None if "age" not in animal else animal["age"]
@@ -217,7 +192,6 @@
                 age = animal["age"]
                 weight = animal["weight"]
                 cell.animals[species].append(Animal.mapping()[species](age=age, weight=weight))
->>>>>>> 2ab269e7
 
     @property
     def n_animals_per_species(self):
@@ -226,17 +200,6 @@
 
         Returns
         -------
-<<<<<<< HEAD
-        - n_animals_per_species: dictionary
-            {"Herbivores": n_herbivores, "Carnivores": n_carnivores}
-        """
-
-        n_animals_per_species = {"Herbivores": 0, "Carnivores": 0}
-        for cells in self.cell_grid:
-            for cell in cells:
-                n_animals_per_species["Herbivores"] += len(cell.herbivores)
-                n_animals_per_species["Carnivores"] += len(cell.carnivores)
-=======
         n_animals_per_species: dict
         Example: {`Herbivores`: n_herbivores, `Carnivores`: n_carnivores}
          """
@@ -249,7 +212,6 @@
                         n_animals_per_species[species] += n_animals
                     else:
                         n_animals_per_species[species] = n_animals
->>>>>>> 2ab269e7
         return n_animals_per_species
 
     @property
@@ -270,13 +232,6 @@
                 n_animals_per_species_per_cell[f"({x+1}, {y+1})"] = cell.n_animals_in_cell()
         return n_animals_per_species_per_cell
 
-<<<<<<< HEAD
-        Parameters
-        ----------
-        - geography: str
-            A string representing the geography of the island.
-=======
->>>>>>> 2ab269e7
 
     @property
     def n_animals(self):
@@ -291,24 +246,7 @@
         animals = self.n_animals_per_species
         return animals["Herbivores"] + animals["Carnivores"]
 
-<<<<<<< HEAD
-        # Creates the cells and coordinate-map:
-        self.cell_grid = []
-        coordinates = []
-        for i in range(X):
-            row = []
-            for j in range(Y):
-                fodder = self.available_fodder[terrain[i][j]]
-                row.append(Cell(cell_type=terrain[i][j], fodder=fodder))
-                coordinates.append((i+1, j+1))
-            self.cell_grid.append(row)
-
-        return terrain, coordinates
-
-    def visualise(self, my_colours=None):
-=======
     def procreate(self):
->>>>>>> 2ab269e7
         """
         Iterates through all the animals on the island.
         The baby is added to the same cell as the parent if the following is met:
@@ -327,14 +265,9 @@
                 animals_in_cell = {"Herbivore": len(cell.animals["Herbivore"]),
                                    "Carnivore": len(cell.animals["Carnivore"])}
 
-<<<<<<< HEAD
-        coloured_map = np.array([[colours[type] for type in row] for row in self.terrain],
-                                dtype=np.uint8)
-=======
                 # Placeholder for the newborns:
                 babies = []
                 for animal in cell.animals["Herbivore"] + cell.animals["Carnivore"]:
->>>>>>> 2ab269e7
 
                     # Procreation may only take place if the following is satisfied:
                     if animal.w >= animal.zeta * (animal.w_birth + animal.sigma_birth):
@@ -349,27 +282,6 @@
                             # baby is born, and the parents' weight decreases accordingly ^:
                             if animal.lose_weight_birth(baby_weight):  # (Returns: True / False)
 
-<<<<<<< HEAD
-        for cells in self.cell_grid:
-            for cell in cells:
-                # Procreation of herbivores if cell is habitated by them and if the conditions are met:
-                if cell.herbivores:
-                    H = len(cell.herbivores)
-                    for animal in cell.herbivores:
-                        if random.random() < min(1, animal.gamma * animal.fitness * H):
-                            baby_weight = animal.lognormv()
-                            if baby_weight < animal.w:
-                                cell.add_animal(species=animal.species, age=0, weight=baby_weight)
-
-                # Procreation of carnivores if cell is habitated by them and if the conditions are met:
-                if cell.carnivores:
-                    C = len(cell.carnivores)
-                    for animal in cell.carnivores:
-                        if random.random() < min(1, animal.gamma * animal.fitness * C):
-                            baby_weight = animal.lognormv()
-                            if baby_weight < animal.w:
-                                cell.add_animal(species=animal.species, age=0, weight=baby_weight)
-=======
                                 # Creates the baby of the parents' species:
                                 baby = Animal.mapping()[animal.species](age=0,
                                                                         weight=baby_weight)
@@ -381,7 +293,6 @@
                 # Iteration of adults in the cell is done, and the newborns are added:
                 for baby in babies:
                     cell.animals[baby.species].append(baby)
->>>>>>> 2ab269e7
 
     def feed(self):
         """
@@ -405,10 +316,6 @@
                                                        key=lambda herb: herb.fitness,
                                                        reverse=True)
 
-<<<<<<< HEAD
-                    for herbivore in herbivores:
-                        cell.herbivore_eat_fodder(amount=herbivore.F, animal=herbivore)
-=======
                     # Herbivores eat first:
                     for herbivore in cell.animals["Herbivore"]:
                         cell.eat_fodder(animal=herbivore)
@@ -416,7 +323,6 @@
                     # Sort herbivores by ascending fitness:
                     cell.animals["Herbivore"] = sorted(cell.animals["Herbivore"],
                                                        key=lambda herb: herb.fitness)
->>>>>>> 2ab269e7
 
                     # Sort carnivores randomly:
                     random.shuffle(cell.animals["Carnivore"])
@@ -427,59 +333,8 @@
                         cell.animals["Herbivore"] = [herb for herb in cell.animals["Herbivore"]
                                                      if herb not in killed]
 
-    # def migrate(self):
-    #     """
-    #     Iterates through all the animals on the island.
-    #     An animal migrates with a probability of mu * fitness, and moves to a random neighbouring cell.
-    #     """
-    #
-    #     moves = []
-    #     for i, cells in enumerate(self.cell_grid):
-    #         for j, cell in enumerate(cells):
-    #             if cell.herbivores or cell.carnivores:
-    #                 for animal in cell.herbivores + cell.carnivores:
-    #                     if random.random() < animal.mu * animal.fitness:
-    #                         x, y = random.choice([(1, 0), (-1, 0), (0, 1), (0, -1)])
-    #                         # Finds the new cell:
-    #                         new_cell = self.cell_grid[i+x][j+y]
-    #                         # Checks if the new cell is a valid cell (Cell.can_move = True/False):
-    #                         if new_cell.can_move:
-    #                             movement = (animal, cell, new_cell)
-    #                             moves.append(movement)
-    #
-    #     for move in moves:
-    #         animal = move[0]
-    #         from_cell = move[1]
-    #         to_cell = move[2]
-    #         from_cell.animals[animal.species].remove(animal)
-    #         to_cell.animals[animal.species].append(animal)
-
-    def migration(self):
-        """
-        Iterates through all the animals on all the locations of the island and moves
-        them to a random neighbouring cell if fitness allows it
-        """
-        for i, cells in enumerate(self.cell_grid):
-            for j, cell in enumerate(cells):
-                if cell.herbivores or cell.carnivores:
-                    for animal in cell.herbivores + cell.carnivores:
-                        move_x, move_y = animal.migrate()
-                        new_cell = self.cell_grid[i + move_x][j + move_y]
-                        cell.animals[animal.species].remove(animal)
-                        new_cell.animals[animal.species].append(animal)
-
-    def reset_migration(self):
-        """
-<<<<<<< HEAD
-        Iterates through all the animals on all the locations of the island and resets
-        their migration status to False
-        """
-        for i, cells in enumerate(self.cell_grid):
-            for j, cell in enumerate(cells):
-                if cell.herbivores or cell.carnivores:
-                    for animal in cell.herbivores + cell.carnivores:
-                        animal.migrated = False
-=======
+    def migrate(self):
+        """
         Iterates through all the animals on the island.
         An animal migrates with a probability of mu * fitness, and moves to a random neighbouring
         cell.
@@ -492,7 +347,6 @@
 
                     # The probability of migrating is calculated:
                     if random.random() < animal.mu * animal.fitness:
->>>>>>> 2ab269e7
 
                         # Randomly chooses a neighbouring cell if the animal migrates:
                         move_x, move_y = random.choice([(1, 0), (-1, 0), (0, 1), (0, -1)])
@@ -520,14 +374,8 @@
 
         for cells in self.cell_grid:
             for cell in cells:
-<<<<<<< HEAD
-                if cell.herbivores or cell.carnivores:
-                    for animal in cell.herbivores + cell.carnivores:
-                        animal.aging()
-=======
                 for animal in cell.animals["Herbivore"] + cell.animals["Carnivore"]:
                     animal.aging()
->>>>>>> 2ab269e7
 
     def weight_loss(self):
         """
@@ -536,35 +384,16 @@
 
         for cells in self.cell_grid:
             for cell in cells:
-<<<<<<< HEAD
-                if cell.herbivores or cell.carnivores:
-                    for animal in cell.herbivores + cell.carnivores:
-                        animal.lose_weight()
-=======
                 for animal in cell.animals["Herbivore"] + cell.animals["Carnivore"]:
                     animal.lose_weight_year()
->>>>>>> 2ab269e7
-
-    def survive(self):
+
+    def death(self):
         """
         Iterates through all the animals on the island and removes them if they die.
         """
 
         for cells in self.cell_grid:
             for cell in cells:
-<<<<<<< HEAD
-                if cell.herbivores:
-                    cell.herbivores=[s for s in cell.herbivores if not s.w == 0 or not random.random() < s.omega * (1 - d.fitness)]
-                if cell.carnivores:
-                    cell.carnivores=[s for s in cell.carnivores if not s.w == 0 or not random.random() < s.omega * (1 - d.fitness)]
-
-                    #for animal in cell.herbivores + cell.carnivores:
-
-                       # if animal.a == 0:
-                       #     cell.animals[animal.species].remove(animal)
-                       # if random.random() < animal.omega * (1 - animal.fitness):
-                       #     cell.animals[animal.species].remove(animal)
-=======
 
                 dying_animals = []
                 for animal in cell.animals["Herbivore"] + cell.animals["Carnivore"]:
@@ -573,7 +402,6 @@
 
                 for animal in dying_animals:
                     cell.animals[animal.species].remove(animal)
->>>>>>> 2ab269e7
 
     def yearly_cycle(self):
         """
@@ -584,30 +412,15 @@
             4. Aging
             5. Weight loss
             6. Death
-            (7. Migration reset)
         All animals undergo the same steps simultaneously.
         """
 
         self.procreate()
         self.feed()
-<<<<<<< HEAD
-        self.migration()
-        self.aging()
-        self.weight_loss()
-        self.survive()
-        self.new_year()
-        self.reset_migration()
-
-    def new_year(self):
-        """
-        Adds a new year to the island.
-        """
-=======
         self.migrate()
         self.ageing()
         self.weight_loss()
         self.death()
->>>>>>> 2ab269e7
 
         self.year += 1
 
@@ -671,15 +484,9 @@
 
         Parameters
         ----------
-<<<<<<< HEAD
-        - carnivore: class object
-            One of the carnivores in the cell.
-        - herbivores: list
-=======
         carnivore : object
             One of the carnivores in the cell.
         herbivores : list
->>>>>>> 2ab269e7
             Herbivores in the cell sorted by ascending fitness.
 
         Returns
@@ -748,27 +555,6 @@
                    WWWHHHHLLLLLLLWWWWWWW
                    WWWWWWWWWWWWWWWWWWWWW"""
 
-<<<<<<< HEAD
-    a = Island(geogr)
-    b = Island(geogr)
-
-    new_animals = [{"loc": (2, 2),
-                    "pop": [{"species": "Herbivore"} for _ in range(20)] + [{"species":
-                                                                                 "Carnivore"} for
-                                                                            _ in range(20)]}]
-    a.add_population(new_animals)
-
-    print("a", a.available_fodder)
-    print("b", b.available_fodder)
-
-    a.set_fodder_parameters({"H": 1})
-
-    print("a", a.available_fodder)
-    print("b", b.available_fodder)
-
-    print("a", a.n_animals)
-    #print("a", a.cells[1][1].herbivores)
-=======
     ini_herbs = [{'loc': (2, 2),
                   'pop': [{'species': 'Herbivore',
                            'age': 5,
@@ -784,5 +570,4 @@
     island.add_population(ini_herbs)
     island.add_population(ini_carns)
     dicti=island.n_animals_per_species
-    dicto=island.n_animals_per_species_per_cell
->>>>>>> 2ab269e7
+    dicto=island.n_animals_per_species_per_cell