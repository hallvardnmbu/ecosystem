--- conflicted
+++ resolved
@@ -11,7 +11,6 @@
 import textwrap
 import numpy as np
 import pandas as pd
-import math as m
 import matplotlib.pyplot as plt
 import matplotlib.patches as mpatches
 import random
@@ -62,23 +61,6 @@
 
         # Runs add_population if ini_pop is not None:
         self.add_population(population=ini_pop) if ini_pop is not None else None
-
-    def lognormv(self):
-        """
-        a continuous probability distribution of a random variable whose
-        logarithm is normally distributed
-
-        Used to draw birth weights
-        """
-
-        w_birth=self.w_birth
-        sigma_birth=self.sigma_birth
-
-
-        mu=m.log((w_birth**2)/m.sqrt(sigma_birth**2+w_birth**2))
-        sigma=m.sqrt(m.log(1+((sigma_birth**2)/(w_birth**2))))
-        return random.lognormvariate(mu,sigma)
-
 
     def add_population(self, population):
         """
@@ -267,19 +249,10 @@
                 if cell.herbivores or cell.carnivores:
                     N = len(cell.herbivores) + len(cell.carnivores)
                     for animal in cell.herbivores + cell.carnivores:
-<<<<<<< HEAD
-                        if random.random() > min(1, animal.gamma * animal.fitness * N):
-                            return
-                        baby_weight = lognormv(self)
-                        if baby_weight > animal.w:
-                            return
-                        cell.add_animal(species=animal.species, age=0, weight=baby_weight)
-=======
                         if random.random() < min(1, animal.gamma * animal.fitness * N):
                             baby_weight = animal.lognormv()
                             if baby_weight < animal.w:
                                 cell.add_animal(species=animal.species, age=0, weight=baby_weight)
->>>>>>> ad9c9621
 
     def feed(self):
         """
