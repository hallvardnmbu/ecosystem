--- conflicted
+++ resolved
@@ -7,7 +7,7 @@
 import textwrap
 import itertools
 
-from animals import Animal
+from .animals import Animal
 
 
 class Island:
@@ -178,72 +178,15 @@
                 if "weight" not in animal:
                     animal["weight"] = self.species_map[species].lognormv()
 
-<<<<<<< HEAD
                 movable, _ = self.species_map[species].motion()
-                if movable[self.geography[i][j]]:
-                    cell = self.cell_grid[i][j]
-                    age = animal["age"]
-                    weight = animal["weight"]
-                    cell.animals[species].append(self.species_map[species](age=age,
-                                                                           weight=weight))
-=======
-                movable, _ = Animal.mapping()[species].motion()
                 if not movable[self.geography[i][j]]:
                     raise ValueError(f"Invalid terrain: {location}.")
                 else:
                     cell = self.cell_grid[i][j]
                     age = animal["age"]
                     weight = animal["weight"]
-                    cell.animals[species].append(Animal.mapping()[species](age=age, weight=weight))
-
-    @property
-    def n_animals_per_species(self):
-        """
-        Counts the number of animals per species on the island.
-
-        Returns
-        -------
-        n_animals_per_species: dict
-        Example: {`Herbivores`: n_herbivores, `Carnivores`: n_carnivores}
-         """
-
-        n_animals_per_species = {"Herbivores": 0, "Carnivores": 0}
-        for animals in self.n_animals_per_species_per_cell.values():
-            for species, n_animals in animals.items():
-                if n_animals != 0:
-                    n_animals_per_species[species] += n_animals
-        return n_animals_per_species
-
-    @property
-    def n_animals_per_species_per_cell(self):
-        """
-        Counts the number of animals per species on the island.
-
-        Returns
-        -------
-        n_animals_per_species : dict
-            Example: {"(x, y)": {`Herbivores`: n_herbivores, `Carnivores`: n_carnivores}}
-        """
-
-        n_animals_per_species_per_cell = {}
-        for x, cells in enumerate(self.cell_grid):
-            for y, cell in enumerate(cells):
-                n_animals_per_species_per_cell[f"({x+1}, {y+1})"] = cell.n_animals_in_cell()
-        return n_animals_per_species_per_cell
-
-    @property
-    def n_animals(self):
-        """
-        Counts the number of animals on the island.
-
-        Returns
-        -------
-        n_animals : int
-        """
-
-        animals = self.n_animals_per_species
-        return animals["Herbivores"] + animals["Carnivores"]
->>>>>>> f4227397
+                    cell.animals[species].append(self.species_map[species](age=age,
+                                                                           weight=weight))
 
     def procreate(self):
         """
@@ -491,12 +434,4 @@
         n_animals_in_cell["Herbivores"] = len(self.animals["Herbivore"])
         n_animals_in_cell["Carnivores"] = len(self.animals["Carnivore"])
 
-        return n_animals_in_cell
-
-if __name__ == "__main__":
-
-    geogr = """WWW\nWLW\nWWW"""
-
-    animals = [{"loc": (2, 2), "pop": [{"species": "Herbivore", "age": 5, "weight": 20}]}]
-
-    island = Island(geogr, animals)+        return n_animals_in_cell